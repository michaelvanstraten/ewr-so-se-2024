\documentclass{scrartcl}
\usepackage{scrhack}
\subject{Bericht}
\titlehead{%
  Humboldt-Universität zu Berlin\\
  Mathematisch-Naturwissenschaftliche Fakultät\\
  Institut für Mathematik
}
\title{Annäherungen von \(\pi\)}
\author{
  Eingereicht von M. van Straten und P. Merz
}
\date{\today}

\usepackage{csquotes}
\usepackage[ngerman]{babel}
\usepackage{amsmath}
\usepackage{amssymb}
\usepackage{amsthm}
\usepackage{float}
\usepackage{hyperref}
\usepackage{graphicx}
\usepackage[
backend=biber,
style=alphabetic,
sorting=ynt
]{biblatex}
\usepackage{svg}

\addbibresource{./bericht.bib}
\newtheorem{definition}{Definition}
\newtheorem{approximation sequence}{Annäherungsfolge}
\newtheorem{observation}{Beobachtung}

\parskip = \baselineskip
\parindent = 0pt

\begin{document}
\maketitle
\cleardoublepage{}
\tableofcontents
\cleardoublepage{}

\section{Einleitung}

Die Konstante \(\pi\) hat eine natürliche Definition in der euklidischen
Geometrie als das Verhältnis zwischen dem Umfang und dem Durchmesser eines
Kreises. Sie ist von fundamentaler Bedeutung in vielen Bereichen der Mathematik
und Physik. Beispielsweise tritt \(\pi\) im Gaußschen Integral auf, bei den
komplexen Einheitswurzeln und in der Cauchy-Verteilung in der
Wahrscheinlichkeitstheorie. Die Relevanz von \(\pi\) erstreckt sich dabei über
zahlreiche Disziplinen hinweg, was sie zu einer der wichtigsten Konstanten in
der Wissenschaft macht.

\subsection{Historie}
Historisch gesehen haben sich Mathematiker stets bemüht, \(\pi\) immer genauer
<<<<<<< HEAD
zu approximieren.
In der Antike reichte die Genauigkeit solcher Annäherungen oft nur bis zur
zweiten Nachkommastelle.
Signifikante Fortschritte wurden im 14.
Jahrhundert durch Madhava von Sangamagrama erzielt, der Methoden entwickelte,
um \(\pi\) bis auf elf und später dreizehn Stellen genau zu berechnen.
In der chinesischen Mathematik wurde im 5.
Jahrhundert eine Genauigkeit von etwa sieben Dezimalstellen erreicht.
Ende des 20. Jahrhunderts hatte sich diese Präzision auf 2 Millionen Dezimalstellen, erreicht durch Jean Guilloud im Jahr 1981, erhöht und
ist innerhalb weniger Jahre bis 1988 auf das zehnfache, ca. 200 Millionen Nachkommastellen, angestiegen.
Bis zum heutigen Jahr gab es viele Fortschritte in diesem Fachgebiet, so wurde \(\pi\) 2009 von Fabrice Bellard auf 2,699,999,990,000 Dezimalstellen approximiert und
die neueste Entwicklung ist von März 2024, als Jordan Ranous, Kevin O’Brien und Brian Beeler es sogar schafften \(\pi\) auf 105,000,000,000,000 Dezimalstellen zu approximieren.
=======
zu approximieren. In der Antike reichte die Genauigkeit solcher Annäherungen
oft nur bis zur zweiten Nachkommastelle. Signifikante Fortschritte wurden im
14. Jahrhundert durch Madhava von Sangamagrama erzielt, der Methoden
entwickelte, um \(\pi\) bis auf elf und später dreizehn Stellen genau zu
berechnen. In der chinesischen Mathematik wurde im 5. Jahrhundert eine
Genauigkeit von etwa sieben Dezimalstellen erreicht. Im 15. Jahrhundert
erreichte Jamshīd al-Kāshī eine Genauigkeit von sechzehn Stellen. Zu Beginn des
17. Jahrhunderts konnte Ludolph van Ceulen \(\pi\) bis auf 35 Stellen
berechnen, und im 19. Jahrhundert erreichte Jurij Vega sogar eine Genauigkeit
von 126 Stellen.
>>>>>>> ca1f3920

\subsection{Motivation}
Diese historischen Entwicklungen zeigen die Bedeutung und den anhaltenden
wissenschaftlichen Fortschritt in der Annäherung von \(\pi\). Die genaue
Berechnung von \(\pi\) bleibt nicht nur eine mathematische Herausforderung,
sondern ist auch für viele praktische Anwendungen relevant, etwa in der
Ingenieurwissenschaft, der Physik und der Informatik.

Ziel dieses Berichts ist es, verschiedene mathematische Annäherungsmethoden zur
<<<<<<< HEAD
Berechnung von \(\pi\) zu untersuchen und miteinander zu vergleichen.
Neben der bereits bekannten Leibnizreihe werden zwei weitere Verfahren
implementiert und analysiert.
Diese Verfahren werden hinsichtlich ihrer Laufzeit, ihres Speicherbedarfs,
ihres Konvergenzverhaltens und des Verhältnisses von Rechenaufwand zu
Approximationsgenauigkeit sowohl analytisch als auch experimentell verglichen

=======
Berechnung von \(\pi\) zu untersuchen und miteinander zu vergleichen. Neben der
bereits bekannten Leibnizreihe werden zwei weitere Verfahren implementiert und
analysiert. Diese Verfahren werden hinsichtlich ihrer Laufzeit, ihres
Speicherbedarfs, ihres Konvergenzverhaltens und des Verhältnisses von
Rechenaufwand zu Approximationsgenauigkeit sowohl analytisch als auch
experimentell verglichen.
>>>>>>> ca1f3920

\section{Theorie}

\subsection{Einführung und Einordnung von Fachbegriffen}

\begin{definition}[Annäherungsfolge]
    Sei \((a_n)_{n \in \mathbb{N}}\) eine Folge reeller Zahlen und \(P \in \mathbb{R}\), sodass
    \[\lim_{n \to \infty} a_n = P \] gilt. Die Folge \(a_n\) heißt dann Annäherungsfolge für den Punkt \(P\)

\end{definition}

\begin{definition}[Uniforme Teilmenge]
    Eine uniforme Teilmenge \(U\) einer Menge \(M\) ist eine Teilmenge, in der
    jedes Element mit gleicher Wahrscheinlichkeit ausgewählt wird.
    Dies bedeutet, dass für jedes \(x \in M\) die Wahrscheinlichkeit \(P(x \in U)\)
    konstant ist.
\end{definition}

<<<<<<< HEAD
\begin{definition}[Konvergenzgeschwindigkeit \cite{Konvergenzgeschwindigkeit}]
    Sei \((s_n)_{n \in \mathbb{N}}\) eine Approximationsfolge mit Grenzwert s, wobei O. B. d. A. alle Folgeglieder paarweise verschieden und ungleich dem Grenzwert selbst sind.
    Dann konvergiert \(s_n\) linear, falls
    \[\limsup_{n \to \infty} c_n < 1 \text{ mit } c_n := \frac{|s_{n+1}-s|}{|s_k-s|} \]
    Falls c = 1, so konvergiert die Folge sublinear.
    Gilt zusätzlich 
    \[\lim_{n \to \infty} \frac{|s_{n+2}-s_{n+1}|}{|s_{n+1}-s_n|} = 1\]
    so heißt die Folge logarithmisch konvergent.
    c wird öfter auch als Konvergenzrate bezeichnet, denn je kleiner c, desto schneller konvergiert die Folge gegen ihren Grenzwert, 
    d.h. für eine gewünschte Präzision werden weniger Iterationen benötigt.
    Zudem lässt sich die Konvergenz der Ordnung q wie folgt definieren:
    Eine Folge \(s_n\) konvergiert mit Ordnung q, falls \(s_n\) gegen einen Wert s konvergiert und ein c > 0 existiert, sodass
    \[|s_{n+1} - s| \leqslant c|s_n - s|^q \text{ für alle } n \in \mathbb{N}\]
    Falls
    \[q = \lim_{n \to \infty} \frac{\log|{\frac{s_{k+1} - s_k}{s_k - s_{k-1}}|}}{\log{|\frac{s_k - s_{k-1}}{s_{k-1} - s_{k-2}}|}} \]
    existiert, so heißt dieser Grenzwert exakte q-Ordnung.
    Für \(q = 2\) heißt die Folge quadaratisch konvergent, für \(q = 3 \) kubisch usw. \\
    Eine exakte q-Ordnung größer 1 bedeutet, dass sich die Anzahl der genauen Dezimalstellen mit jeder Iteration ver-q-facht.
\end{definition}

\begin{definition}[Arithmetisch-Geometrisches Mittel]
  Seien \(a, b \in \mathbb{R}, a,b > 0\). Definiere 
  \[a_0 = a, \;\;\; b_0 = b\]
  \[a_{n+1} = \frac{a_n + b_n}{2}, \;\;\; b_{n+1} = \sqrt{a_n b_n}\]
  Dann heißt \(\lim_{n \to \infty}a_n = \lim_{n \to \infty} b_n =: M(a,b) \) das arithmetisch-geometrische Mittel von a und b.
  Das die beiden Grenzwerte konvergieren, und dass sie gegen denselben Grenzwert konvergieren lässt sich recht einfach zeigen und kann 
  hier \cite{AGM} nachgelesen werden
=======
\begin{definition}[Bessere und schlechtere Annäherungsfolgen]
    Seien \((a_n)_{n \in \mathbb{N}}\) und \((b_n)_{n \in \mathbb{N}}\) zwei
    Annäherungsfolgen für den Punkt \(P \in \mathbb{R}\), d.h.
    \[\lim_{n \to \infty} a_n = P = \lim_{n \to \infty} b_n \] Die Annäherungsfolge \(a_n\) nennen wir besser bzw. schlechter als \(b_n\),
    falls ein \(N \in \mathbb{N}\) existiert, sodass für alle \(n \geq N\)
    gilt:
    \[ |(a_n - P)| < |(b_n - P)| \text{ bzw. } |(a_n - P)| > |(b_n - P)|\]
\end{definition}

\begin{definition}[Sublineare Konvergence]
    % TODO
>>>>>>> ca1f3920
\end{definition}


\subsection{Wahl eines angemessenen Datentypen}

Für die präzise Berechnung von \(\pi\) ist die Wahl eines angemessenen
Datentyps von entscheidender Bedeutung. Datentypen wie \texttt{float32} oder
\texttt{float64} bieten eine begrenzte Genauigkeit, die für viele
wissenschaftliche Anwendungen ausreichend sein mag, aber für die exakte
Annäherung von \(\pi\) über \(n\) beliebige Dezimalstellen hinweg nicht
ausreicht.
% TODO: Können wie hier die float Darstellung aus der Vorlesung nutzen?
Diese Datentypen nutzen eine feste Anzahl von Bits für die Mantisse und den
Exponenten, was ihre Präzision einschränkt.

\texttt{float32} hat eine Genauigkeit von etwa 7 Dezimalstellen, während
\texttt{float64} etwa 16 Dezimalstellen bietet.
Um \(\pi\) jedoch auf eine exakte Anzahl von Stellen genau zu approximieren,
benötigt man eine höhere Präzision, die durch diese Datentypen nicht erreicht
werden kann.
Hier kommt der \texttt{Decimal}-Datentyp ins Spiel, der eine beliebig wählbare,
feste Mantissen Länge erlaubt.

Eine weitere benötigte Eigenschaft des \texttt{Decimal}-Datentyps ist die
Vermeidung von Rundungsfehlern, die bei den Standard-Gleitkomma-Datentypen
auftreten können Diese Fehler summieren sich bei iterativen Berechnungen, wie
sie zur Annäherung von \(\pi\) notwendig sind, und können zu signifikanten
Abweichungen führen.

\subsection{Annäherungsalgorithmen}

\begin{approximation sequence}[Monte-Carlo]

\end{approximation sequence}

\begin{approximation sequence}[Leibniz-Formel]
Mit Fortschritten der Analysis wurde die Leibniz Reihe für \(\pi\) bereits im 14. oder 15. Jahrhundert von indischen Mathematikern entdeckt, und später
dann in Mitte des 17. Jahrhunderts unabhängig voneinander von Wilhelm Leibniz und James Gregory.
Sie lautet:
\[ \frac{\pi}{4} = \sum_{k=0}^{\infty} \frac{(-1)^k}{2k+1} \]
und basiert auf der Taylor-Reihe für den Arkustangens \(arctanx = x - \frac{x^3}{3} + \frac{x^5}{5} - \frac{x^7}{7} + \cdots \)
Für \(x = 1\) erhält man das obige Ergebnis.
Ein recht simpler Beweis für die Reihendarstellung von \(arctanx\) wird im folgenden aufgeführt:
\[arctanx = \int_{0}^{x} \frac{1}{1+t^2}\,dt \]
\[arctanx = \int_{0}^{x}\sum_{k=0}^{n}(-1)^k t^{2k} + \frac{(-1)^{n+1}t^{2n+2}}{1+t^2}\,dt  \]
\[arctanx = \sum_{k=0}^{n}(-1)^k \frac{x^{2k+1}}{2k+1} + (-1)^{n+1}\int_{0}^{x}\frac{t^{2n+2}}{1+t^2}\,dt  \]
Da aber für \(|x| \leqslant 1\) gilt: \(|\int_{0}^{x}\frac{t^{2n+2}}{1+t^2}\,dt| \leqslant |\int_{0}^{x}t^{2n+2}\,dt| = \frac{|x|^{2n+3}}{2n+3} \rightarrow 0 \text{ für } n \rightarrow \infty \)
folgt die obige Aussage
\[arctanx = \sum_{k=0}^{\infty}(-1)^k \frac{x^{2k+1}}{2k+1} = x - \frac{x^3}{3} + \frac{x^5}{5} - \frac{x^7}{7} + \cdots \] 
Und die Reihe \(L_n := 4\sum_{k=0}^{n} \frac{(-1)^k}{2k+1} \) ist eine Approximationsreihe für \(\pi\)
Außerdem lässt sich mit Definition 3 leicht nachrechnen, dass die Leibnizreihe logarithmisch konvergiert. 
\end{approximation sequence}


\begin{approximation sequence}[Gauß-Legendre]
Der Gauß-Legendre Algorithmus, benannt nach den beiden Mathematikern Carl Friedrich Gauß und Adrien-Marie Legendre, die inviduell Arbeit dazubeigetragen haben, auf denen dieser Algorithmus basiert.
Dieser Algorithmus bedient sich vier verschiedener Folgen, sowie dem arithmetisch-geomtrischen Mittels, wie in Definition ..., um \(\pi\) zu approximieren.
Die Startwerte lauten wie folgt:
\[a_0 = 1, \;\;\; b_0 = \frac{1}{\sqrt{2}}, \;\;\; t_0 = \frac{1}{4}, \;\;\; p_0 = 1 \]
Mit den Iterationsvorschriften:
\[a_{n+1} = \frac{a_n + b_n}{2} \] 
\[b_{n+1} = \sqrt{a_nb_n} \]
\[t_{n+1} = t_n - p_n(a_n - a_{n+1})^2 \]
\[p_{n+1} = 2p_n \]

Dann gilt für \(g_n := \frac{(a_{n+1} + b_{n+1})^2}{4t_{n+1}}\):
\[\lim_{n \to \infty}g_n = \pi \]


Als mathematische Grundlage für diesen Algorithmus dienen zum einen das arithmetische-geometrische Mittel welches für \(a_0 = 1 \text{ und } b_0 = \cos(\phi)\) gegen \(\frac{\pi}{2K(\sin(\phi))}\) konvergiert, wobei
\(K(k) = \int_{0}^{\frac{\pi}{2}} \frac{1}{\sqrt{1-k^2sin^2(\theta)}},d\theta \) das elliptische Integral erster Art ist und zum anderen
der Fakt, dass für \(c_0 = \sin(\phi), c_{i+1} = a_i - a_{i+1}\)
\[ \sum_{i= 0}^{\infty} 2^{i-1} c_{i}^{2} = 1 - \frac{E(sin(\phi))}{K(sin(\phi))} \]
wobei \(E(k) = \int_{0}^{\frac{\pi}{2}}\sqrt{1-k^2sin^2(\theta),d\theta}\) das elliptische Integral zweiter Art ist,
und einer Identität, die Legendre bewies:
\[K(\cos(\theta))E(\sin(\theta)) + K(\sin(\theta))E(cos(\theta)) - K(\cos(\theta))K(\sin(\theta)) = \frac{\pi}{2} \]
Der Beweis, dass der oben genannte Algorithmus tatsächlich gegen \(\pi\) konvergiert ist zu lang für diese Arbeit, kann jedoch mit der Integralrechnung durchgeführt werden und
hier nachgelesen werden. 
Es lässt sich dann mit Definition 3 zeigen, dass die Folge \(g_n\) quadratisch gegen \(\pi\) konvergiert.

\end{approximation sequence}


\begin{approximation sequence}[Chudnovsky-Algorithmus]

\end{approximation sequence}

\section{Experimente}

\subsection{Laufzeitverhalten und Rechenaufwand}

\begin{observation}

\end{observation}

\subsection{Konvergenzanalyse}

In diesem Experiment wird die Konvergenz verschiedener Pi-Annäherungsfolgen
analysiert. Ziel ist es, die Anzahl der korrekt approximierten Stellen von Pi
in Abhängigkeit von der Position innerhalb der Sequenz auf einer
logarithmischen Skala darzustellen. Die verwendeten Sequenzen umfassen Leibniz,
Monte Carlo, Gauss-Legendre und Chudnovsky.

Um die Ergebnisse zu reproduzieren, können die folgenden Parameter verwendet
werden:
\begin{verbatim}
approximation-of-pi convergence --precision 50 --stop 4
\end{verbatim}

\begin{figure}[H]
    \centering
    \includesvg[width=0.6\textwidth]{figures/convergence.svg}
    \caption{Konvergenzanalyse der verschiedenen Pi-Annäherungsmethoden in Abhängigkeit von der Position innerhalb der Sequenz (logarithmische Skala).}
    \label{fig:convergence-analysis}
\end{figure}

\begin{observation}
    Die Analyse zeigt, dass die Gauss-Legendre- und Chudnovsky-Sequenzen sehr
    schnell konvergieren und eine hohe Anzahl korrekt approximierter Stellen von Pi
    bereits bei niedrigen Positionen innerhalb der Sequenz erreichen.
    Die Gauss-Legendre-Sequenz zeigt hierbei die beste Konvergenz.
    Die Leibniz-Sequenz weist eine deutlich langsamere Konvergenz auf, während die
    Monte-Carlo-Sequenz erwartungsgemäß die geringste Anzahl korrekt approximierter
    Stellen liefert, was auf ihre probabilistische Natur zurückzuführen ist.
\end{observation}

\subsection{Speicherbedarf}

In diesem Experiment wird der Speicherbedarf der oben genannten
Annäherungsfolgen in Abhängigkeit von der Mantissenlänge analysiert. Jede
Sequenz wird hinsichtlich des Speicherbedarfs bei unterschiedlichen
Mantissenlängen untersucht.

Um die Ergebnisse zu reproduzieren, können die folgenden Parameter verwendet
werden:
\begin{verbatim}
approximation-of-pi memory-usage --digits 512
\end{verbatim}

\begin{figure}[H]
    \centering
    \includesvg[width=0.6\textwidth]{figures/memory-usage.svg}
    \caption{Speicherbedarf der verschiedenen Pi-Annäherungsfolgen in Abhängigkeit von der Anzahl der Dezimalstellen.}
    \label{fig:memory-usage}
\end{figure}

\begin{observation}
    Die Analyse zeigt, dass der Speicherbedarf mit zunehmender Anzahl der
    Dezimalstellen für alle Sequenzen linear ansteigt.
    Dabei ist der Speicherbedarf der Gauss-Legendre-Sequenz am höchsten, gefolgt
    von der Chudnovsky-Sequenz.
    Die Leibniz- und Monte-Carlo-Sequenzen zeigen einen vergleichsweise geringeren
    Anstieg des Speicherbedarfs.
    Besonders hervorzuheben ist, dass die Monte-Carlo-Sequenz den geringsten
    Speicherbedarf aufweist, was auf ihre probabilistische Natur und geringere
    Genauigkeit bei höherer Präzision hinweist.
\end{observation}

\section{Auswertung}

\section{Zusammenfassung}

\printbibliography

\end{document}<|MERGE_RESOLUTION|>--- conflicted
+++ resolved
@@ -54,7 +54,6 @@
 
 \subsection{Historie}
 Historisch gesehen haben sich Mathematiker stets bemüht, \(\pi\) immer genauer
-<<<<<<< HEAD
 zu approximieren.
 In der Antike reichte die Genauigkeit solcher Annäherungen oft nur bis zur
 zweiten Nachkommastelle.
@@ -67,18 +66,6 @@
 ist innerhalb weniger Jahre bis 1988 auf das zehnfache, ca. 200 Millionen Nachkommastellen, angestiegen.
 Bis zum heutigen Jahr gab es viele Fortschritte in diesem Fachgebiet, so wurde \(\pi\) 2009 von Fabrice Bellard auf 2,699,999,990,000 Dezimalstellen approximiert und
 die neueste Entwicklung ist von März 2024, als Jordan Ranous, Kevin O’Brien und Brian Beeler es sogar schafften \(\pi\) auf 105,000,000,000,000 Dezimalstellen zu approximieren.
-=======
-zu approximieren. In der Antike reichte die Genauigkeit solcher Annäherungen
-oft nur bis zur zweiten Nachkommastelle. Signifikante Fortschritte wurden im
-14. Jahrhundert durch Madhava von Sangamagrama erzielt, der Methoden
-entwickelte, um \(\pi\) bis auf elf und später dreizehn Stellen genau zu
-berechnen. In der chinesischen Mathematik wurde im 5. Jahrhundert eine
-Genauigkeit von etwa sieben Dezimalstellen erreicht. Im 15. Jahrhundert
-erreichte Jamshīd al-Kāshī eine Genauigkeit von sechzehn Stellen. Zu Beginn des
-17. Jahrhunderts konnte Ludolph van Ceulen \(\pi\) bis auf 35 Stellen
-berechnen, und im 19. Jahrhundert erreichte Jurij Vega sogar eine Genauigkeit
-von 126 Stellen.
->>>>>>> ca1f3920
 
 \subsection{Motivation}
 Diese historischen Entwicklungen zeigen die Bedeutung und den anhaltenden
@@ -88,7 +75,6 @@
 Ingenieurwissenschaft, der Physik und der Informatik.
 
 Ziel dieses Berichts ist es, verschiedene mathematische Annäherungsmethoden zur
-<<<<<<< HEAD
 Berechnung von \(\pi\) zu untersuchen und miteinander zu vergleichen.
 Neben der bereits bekannten Leibnizreihe werden zwei weitere Verfahren
 implementiert und analysiert.
@@ -96,14 +82,6 @@
 ihres Konvergenzverhaltens und des Verhältnisses von Rechenaufwand zu
 Approximationsgenauigkeit sowohl analytisch als auch experimentell verglichen
 
-=======
-Berechnung von \(\pi\) zu untersuchen und miteinander zu vergleichen. Neben der
-bereits bekannten Leibnizreihe werden zwei weitere Verfahren implementiert und
-analysiert. Diese Verfahren werden hinsichtlich ihrer Laufzeit, ihres
-Speicherbedarfs, ihres Konvergenzverhaltens und des Verhältnisses von
-Rechenaufwand zu Approximationsgenauigkeit sowohl analytisch als auch
-experimentell verglichen.
->>>>>>> ca1f3920
 
 \section{Theorie}
 
@@ -122,7 +100,6 @@
     konstant ist.
 \end{definition}
 
-<<<<<<< HEAD
 \begin{definition}[Konvergenzgeschwindigkeit \cite{Konvergenzgeschwindigkeit}]
     Sei \((s_n)_{n \in \mathbb{N}}\) eine Approximationsfolge mit Grenzwert s, wobei O. B. d. A. alle Folgeglieder paarweise verschieden und ungleich dem Grenzwert selbst sind.
     Dann konvergiert \(s_n\) linear, falls
@@ -150,19 +127,6 @@
   Dann heißt \(\lim_{n \to \infty}a_n = \lim_{n \to \infty} b_n =: M(a,b) \) das arithmetisch-geometrische Mittel von a und b.
   Das die beiden Grenzwerte konvergieren, und dass sie gegen denselben Grenzwert konvergieren lässt sich recht einfach zeigen und kann 
   hier \cite{AGM} nachgelesen werden
-=======
-\begin{definition}[Bessere und schlechtere Annäherungsfolgen]
-    Seien \((a_n)_{n \in \mathbb{N}}\) und \((b_n)_{n \in \mathbb{N}}\) zwei
-    Annäherungsfolgen für den Punkt \(P \in \mathbb{R}\), d.h.
-    \[\lim_{n \to \infty} a_n = P = \lim_{n \to \infty} b_n \] Die Annäherungsfolge \(a_n\) nennen wir besser bzw. schlechter als \(b_n\),
-    falls ein \(N \in \mathbb{N}\) existiert, sodass für alle \(n \geq N\)
-    gilt:
-    \[ |(a_n - P)| < |(b_n - P)| \text{ bzw. } |(a_n - P)| > |(b_n - P)|\]
-\end{definition}
-
-\begin{definition}[Sublineare Konvergence]
-    % TODO
->>>>>>> ca1f3920
 \end{definition}
 
 
