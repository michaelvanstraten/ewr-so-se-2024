

@misc{wikipedia:Pi,
  author = {Wikipedia contributors},
  title = {Pi},
  year = {2024},
  howpublished = {\url{https://en.wikipedia.org/wiki/Pi}},
  note = {[Online; accessed 20-June-2024]}
}

@misc{wikipedia:Jurij_Vega,
  author = {Wikipedia contributors},
  title = {Jurij Vega},
  year = {2024},
  howpublished = {\url{https://en.wikipedia.org/wiki/Jurij_Vega}},
  note = {[Online; accessed 20-June-2024]}
}

@misc{wikipedia:Euclidean_geometry,
  author = {Wikipedia contributors},
  title = {Euclidean geometry},
  year = {2024},
  howpublished = {\url{https://en.wikipedia.org/wiki/Euclidean_geometry}},
  note = {[Online; accessed 20-June-2024]}
}
}

@misc{wikipedia:Gaussian_integral,
  author = {Wikipedia contributors},
  title = {Gaussian integral},
  year = {2024},
  howpublished = {\url{https://en.wikipedia.org/wiki/Gaussian_integral}},
  note = {[Online; accessed 20-June-2024]}
}

@misc{wikipedia:Cauchy_distribution,
  author = {Wikipedia contributors},
  title = {Cauchy distribution},
  year = {2024},
  howpublished = {\url{https://en.wikipedia.org/wiki/Cauchy_distribution}},
  note = {[Online; accessed 20-June-2024]}
}

@misc{wikipedia:Probability,
  author = {Wikipedia contributors},
  title = {Probability},
  year = {2024},
  howpublished = {\url{https://en.wikipedia.org/wiki/Probability}},
  note = {[Online; accessed 20-June-2024]}
}

@online{AGM,
    author = "Wolfram",
    title = "Arithmetic-Geometric Mean",
    url  = "https://mathworld.wolfram.com/Arithmetic-GeometricMean.html",
    addendum = "(accessed: 04.07.2024)",
    keywords = "Arithmetic-geometric mean"
}

@online{Konvergenzgeschwindigkeit,
    author = "Wikipedia",
    title = "Konvergenzgeschwindigkeit",
    url  = "https://de.wikipedia.org/wiki/Konvergenzgeschwindigkeit",
    addendum = "(accessed: 04.07.2024)",
    keywords = "Konvergenzgeschwindigkeit"
}

<<<<<<< HEAD

@online{Chronology,
    author = "Wikipedia",
    title = "Chronology of computation of π",
    url  = "https://en.wikipedia.org/wiki/Chronology_of_computation_of_%CF%80",
    addendum = "(accessed: 26.06.2024)",
    keywords = "Chronology"
}

@online{Gauß-Legendre,
    author = "Lorenz Milla",
    title = "Easy Proof of Three Recursive π-Algorithms -- Einfacher Beweis dreier rekursiver π-Algorithmen",
    url  = "https://arxiv.org/abs/1907.04110",
    addendum = "(accessed: 04.07.2024)",
    keywords = "Gauß-Legendre"
}

@online{AGM-Gauß-Legendre,
    author = "Richard P Brent",
    title = "MULTIPLE-PRECISION ZERO-FINDING METHODS AND THE COMPLEXITY OF ELEMENTARY FUNCTION EVALUATION",
    url  = "https://web.archive.org/web/20080723170157/http://wwwmaths.anu.edu.au/~brent/pub/pub028.html",
    addendum = "(accessed: 04.07.2024)",
    keywords = "Zero finding methods"
}

@online{Eugene-Salamin,
    author = "Eugene Salamin",
    title = "Computation of π Using Arithmetic-Geometric Mean",
    url  = "https://www.jstor.org/stable/2005327?seq=2",
    addendum = "(accessed: 04.07.2024)",
    keywords = "Elliptic Integrals"
}

@online{Leibniz,
    author = "Ranjan Roy",
    title = "The Discovery of the Series Formula for π by Leibniz, Gregory and Nilakantha",
    url  = "http://users.uoa.gr/~apgiannop/Sources/Roy-pi.pdf",
    addendum = "(accessed: 04.07.2024)",
    keywords = "Leibniz"
=======
@article{anderson:1986:metropolis,
  author    = {H. L. Anderson},
  title     = {Metropolis, Monte Carlo and the MANIAC},
  journal   = {Los Alamos Science},
  year      = {1986},
  volume    = {14},
  pages     = {96--108},
  url       = {http://library.lanl.gov/cgi-bin/getfile?00326886.pdf}
>>>>>>> a5a79f79
}<|MERGE_RESOLUTION|>--- conflicted
+++ resolved
@@ -65,7 +65,6 @@
     keywords = "Konvergenzgeschwindigkeit"
 }
 
-<<<<<<< HEAD
 
 @online{Chronology,
     author = "Wikipedia",
@@ -105,7 +104,7 @@
     url  = "http://users.uoa.gr/~apgiannop/Sources/Roy-pi.pdf",
     addendum = "(accessed: 04.07.2024)",
     keywords = "Leibniz"
-=======
+}
 @article{anderson:1986:metropolis,
   author    = {H. L. Anderson},
   title     = {Metropolis, Monte Carlo and the MANIAC},
@@ -114,5 +113,4 @@
   volume    = {14},
   pages     = {96--108},
   url       = {http://library.lanl.gov/cgi-bin/getfile?00326886.pdf}
->>>>>>> a5a79f79
 }